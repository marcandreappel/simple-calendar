# Simple Calendar

[![Latest Stable Version](https://poser.pugx.org/donatj/simplecalendar/version)](https://packagist.org/packages/donatj/simplecalendar)
[![License](https://poser.pugx.org/donatj/simplecalendar/license)](https://packagist.org/packages/donatj/simplecalendar)
[![Scrutinizer Code Quality](https://scrutinizer-ci.com/g/donatj/SimpleCalendar/badges/quality-score.png?b=master)](https://scrutinizer-ci.com/g/donatj/SimpleCalendar)
[![Code Coverage](https://scrutinizer-ci.com/g/donatj/SimpleCalendar/badges/coverage.png?b=master)](https://scrutinizer-ci.com/g/donatj/SimpleCalendar)
[![Build Status](https://travis-ci.org/donatj/SimpleCalendar.svg?branch=master)](https://travis-ci.org/donatj/SimpleCalendar)


A very simple, easy to use PHP calendar rendering class.

## Requirements

- **php**: >=5.5.0
- **ext-calendar**: *

## Installing

Install the latest version with:

```bash
composer require 'donatj/simplecalendar'
```

## Examples

```php
<?php

require '../vendor/autoload.php';

echo '<link rel="stylesheet" href="../src/css/SimpleCalendar.css" />';
<<<<<<< HEAD

$calendar = new donatj\SimpleCalendar('June 2010');

=======

$calendar = new donatj\SimpleCalendar('June 2010');

>>>>>>> 50f95582
echo $calendar->render();

```

```php
<?php
require '../vendor/autoload.php';

echo '<link rel="stylesheet" href="../src/css/SimpleCalendar.css" />';

$calendar = new donatj\SimpleCalendar();

$calendar->setStartOfWeek('Sunday');
$calendar->addDailyHtml('Sample Event', 'today', 'tomorrow');

$calendar->setWeekDayNames([ 'Sun', 'Mon', 'Tu', 'W', 'Th', 'F', 'Sa' ]);
$calendar->setStartOfWeek('Monday');

echo $calendar->render();

```

## Documentation

### Class: \donatj\SimpleCalendar

Simple Calendar

#### Method: SimpleCalendar->__construct

```php
function __construct([ $calendarDate = null [, $today = null]])
```

##### Parameters:

- ***\DateTimeInterface*** | ***string*** | ***null*** `$calendarDate`
- ***\DateTimeInterface*** | ***string*** | ***bool*** | ***null*** `$today`

---

#### Method: SimpleCalendar->setDate

```php
function setDate([ $date = null])
```

Sets the date for the calendar.

##### Parameters:

- ***\DateTimeInterface*** | ***string*** | ***null*** `$date` - DateTimeInterface or Date string parsed by strtotime for the calendar
date. If null set to current timestamp.

---

#### Method: SimpleCalendar->setToday

```php
function setToday([ $today = null])
```

Sets "today"'s date. Defaults to today.
<<<<<<< HEAD

##### Parameters:

- ***\DateTimeInterface*** | ***string*** | ***null*** | ***bool*** `$today` - `null` will default to today, `false` will disable the
rendering of Today.

---

#### Method: SimpleCalendar->setWeekDayNames

```php
function setWeekDayNames([ array $weekDayNames = null])
```

##### Parameters:

=======

##### Parameters:

- ***\DateTimeInterface*** | ***string*** | ***null*** | ***bool*** `$today` - `null` will default to today, `false` will disable the
rendering of Today.

---

#### Method: SimpleCalendar->setWeekDayNames

```php
function setWeekDayNames([ array $weekDayNames = null])
```

##### Parameters:

>>>>>>> 50f95582
- ***string[]*** | ***null*** `$weekDayNames`

---

#### Method: SimpleCalendar->addDailyHtml

```php
function addDailyHtml($html, $start_date_string [, $end_date_string = null])
```

Add a daily event to the calendar

##### Parameters:

- ***string*** `$html` - The raw HTML to place on the calendar for this event
- ***string*** `$start_date_string` - Date string for when the event starts
- ***string*** | ***null*** `$end_date_string` - Date string for when the event ends. Defaults to start date

---

#### Method: SimpleCalendar->clearDailyHtml

```php
function clearDailyHtml()
```

Clear all daily events for the calendar

---

#### Method: SimpleCalendar->setStartOfWeek

```php
function setStartOfWeek($offset)
```

Sets the first day of the week

##### Parameters:

- ***int*** | ***string*** `$offset` - Day the week starts on. ex: "Monday" or 0-6 where 0 is Sunday

---

#### Method: SimpleCalendar->show

```php
function show([ $echo = 'true'])
```

Returns/Outputs the Calendar

##### DEPRECATED

Use `render()` method instead.

##### Parameters:

- ***bool*** `$echo` - Whether to echo resulting calendar

##### Returns:

- ***string*** - HTML of the Calendar

---

#### Method: SimpleCalendar->render

```php
function render()
```

Returns the generated Calendar

##### Returns:

<<<<<<< HEAD
- ***string***
=======
- ***string***

---

#### Method: SimpleCalendar->setCalendarClasses

```php
function setCalendarClasses([ $classes = null ])
```

Sets the class names used in the calendar

##### Parameters:

- ***null*** | ***array*** `$classes` - Array with classes used in the calendar

The default classes used in the calendar are
```php
$classes = array(
	'calendar'      => 'SimpleCalendar',
	'leading_day'   => 'SCprefix',
	'trailing_day'  => 'SCsuffix',
	'today'         => 'today',
	'event'         => 'event',
	'events'        => 'events',
);
```
>>>>>>> 50f95582
<|MERGE_RESOLUTION|>--- conflicted
+++ resolved
@@ -30,15 +30,9 @@
 require '../vendor/autoload.php';
 
 echo '<link rel="stylesheet" href="../src/css/SimpleCalendar.css" />';
-<<<<<<< HEAD
 
 $calendar = new donatj\SimpleCalendar('June 2010');
 
-=======
-
-$calendar = new donatj\SimpleCalendar('June 2010');
-
->>>>>>> 50f95582
 echo $calendar->render();
 
 ```
@@ -102,7 +96,6 @@
 ```
 
 Sets "today"'s date. Defaults to today.
-<<<<<<< HEAD
 
 ##### Parameters:
 
@@ -119,24 +112,6 @@
 
 ##### Parameters:
 
-=======
-
-##### Parameters:
-
-- ***\DateTimeInterface*** | ***string*** | ***null*** | ***bool*** `$today` - `null` will default to today, `false` will disable the
-rendering of Today.
-
----
-
-#### Method: SimpleCalendar->setWeekDayNames
-
-```php
-function setWeekDayNames([ array $weekDayNames = null])
-```
-
-##### Parameters:
-
->>>>>>> 50f95582
 - ***string[]*** | ***null*** `$weekDayNames`
 
 ---
@@ -213,9 +188,6 @@
 
 ##### Returns:
 
-<<<<<<< HEAD
-- ***string***
-=======
 - ***string***
 
 ---
@@ -242,5 +214,4 @@
 	'event'         => 'event',
 	'events'        => 'events',
 );
-```
->>>>>>> 50f95582
+```